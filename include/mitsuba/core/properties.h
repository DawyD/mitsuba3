#pragma once

#include <mitsuba/mitsuba.h>
#include <mitsuba/core/plugin.h>
#include <mitsuba/core/spectrum.h>
#include <mitsuba/core/vector.h>

NAMESPACE_BEGIN(mitsuba)

/// Wrapper object used to represent named references to Object instances
class NamedReference {
public:
    NamedReference(const std::string &value) : m_value(value) { }
    operator const std::string&() const { return m_value; }
    bool operator==(const NamedReference &r) const { return r.m_value == m_value; }
    bool operator!=(const NamedReference &r) const { return r.m_value != m_value; }

private:
    std::string m_value;
};

/** \brief Associative parameter map for constructing
 * subclasses of \ref Object.
 *
 * Note that the Python bindings for this class do not implement
 * the various type-dependent getters and setters. Instead, they
 * are accessed just like a normal Python map, e.g:
 *
 * \code
 * myProps = mitsuba.core.Properties("plugin_name")
 * myProps["stringProperty"] = "hello"
 * myProps["spectrumProperty"] = mitsuba.core.Spectrum(1.0)
 * \endcode
 *
 * or using the ``get(key, default)`` method.
 */
class MI_EXPORT_LIB Properties {
public:
    /// Supported types of properties
    enum class Type {
<<<<<<< HEAD
        Bool,              /// Boolean value (true/false)
        Long,              /// 64-bit signed integer
        Float,             /// Floating point value
        Array3f,           /// 3D array
        Array8f,           /// 8D array
        Transform,         /// 4x4 transform for homogeneous coordinates
        AnimatedTransform, /// An animated 4x4 transformation
        Color,             /// Tristimulus color value
        Color8,            /// 8-color value
        String,            /// String
        NamedReference,    /// Named reference to another named object
        Object,            /// Arbitrary object
        Pointer            /// const void* pointer (for internal communication between plugins)
=======
        /// Boolean value (true/false)
        Bool,
        /// 64-bit signed integer
        Long,
        /// Floating point value
        Float,
        /// 3D array
        Array3f,
        /// A tensor of arbitrary shape
        Tensor,
        /// 3x3 transform for homogeneous coordinates
        Transform3f,
        /// 4x4 transform for homogeneous coordinates
        Transform4f,
        /// An animated 4x4 transformation
        AnimatedTransform,
        /// Tristimulus color value
        Color,
        /// String
        String,
        /// Named reference to another named object
        NamedReference,
        /// Arbitrary object
        Object,
        /// const void* pointer (for internal communication between plugins)
        Pointer
>>>>>>> 7d91235d
    };

    // Scene parsing in double precision
    using Float = double;
    using Array3f = dr::Array<Float, 3>;
<<<<<<< HEAD
    using Array8f = dr::Array<Float, 8>;
=======
    // Variant-agnostic handle to TensorXf
    using TensorHandle = std::shared_ptr<void>;

>>>>>>> 7d91235d
    MI_IMPORT_CORE_TYPES()

    /// Construct an empty property container
    Properties();

    /// Construct an empty property container with a specific plugin name
    Properties(const std::string &plugin_name);

    /// Copy constructor
    Properties(const Properties &props);

    /// Assignment operator
    void operator=(const Properties &props);

    /// Release all memory
    ~Properties();

    /// Get the associated plugin name
    const std::string &plugin_name() const;

    /// Set the associated plugin name
    void set_plugin_name(const std::string &name);

    /// Verify if a value with the specified name exists
    bool has_property(const std::string &name) const;

    /** \brief Returns the type of an existing property.
     * If no property exists under that name, an error is logged
     * and type <tt>void</tt> is returned.
     */
    Type type(const std::string &name) const;

    /**
     * \brief Remove a property with the specified name
     * \return \c true upon success
     */
    bool remove_property(const std::string &name);

    /**
     * \brief Manually mark a certain property as queried
     * \return \c true upon success
     */
    bool mark_queried(const std::string &name) const;

    /// Check if a certain property was queried
    bool was_queried(const std::string &name) const;

    /// Returns a unique identifier associated with this instance (or an empty string)
    const std::string &id() const;

    /// Set the unique identifier associated with this instance
    void set_id(const std::string &id);

    /// Copy a single attribute from another Properties object and potentially rename it
    void copy_attribute(const Properties &properties,
                        const std::string &source_name,
                        const std::string &targetName);

    /// Return an array containing the names of all stored properties
    std::vector<std::string> property_names() const;

    /// Return an array containing all named references and their destinations
    std::vector<std::pair<std::string, NamedReference>> named_references() const;

    /**
     * \brief Return an array containing names and references for all stored objects
     *
     * \param mark_queried
     *    Whether all stored objects should be marked as queried
     */
    std::vector<std::pair<std::string, ref<Object>>> objects(bool mark_queried = true) const;

    /// Return the list of un-queried attributed
    std::vector<std::string> unqueried() const;

    /// Return one of the parameters (converting it to a string if necessary)
    std::string as_string(const std::string &name) const;

    /// Return one of the parameters (converting it to a string if necessary, with default value)
    std::string as_string(const std::string &name, const std::string &def_val) const;

    /**
     * \brief Merge another properties record into the current one.
     *
     * Existing properties will be overwritten with the values from
     * <tt>props</tt> if they have the same name.
     */
    void merge(const Properties &props);

    /// Equality comparison operator
    bool operator==(const Properties &props) const;

    /// Inequality comparison operator
    bool operator!=(const Properties &props) const {
        return !operator==(props);
    }

    MI_EXPORT_LIB friend
    std::ostream &operator<<(std::ostream &os, const Properties &p);

public:  // Type-specific getters and setters ----------------------------------

    /// Generic getter method to retrieve properties. (throw an error if type isn't supported)
    template <typename T> T get(const std::string &name) const;
    /// Generic getter method to retrieve properties. (use default value if no entry exists)
    template <typename T> T get(const std::string &name, const T &def_val) const;

    /// Store a boolean value in the Properties instance
    void set_bool(const std::string &name, const bool &value, bool error_duplicates = true);

    /// Set an integer value in the Properties instance
    void set_int(const std::string &name, const int &value, bool error_duplicates = true) {
        set_long(name, (int64_t) value, error_duplicates);
    }

    /// Store a long value in the Properties instance
    void set_long(const std::string &name, const int64_t &value, bool error_duplicates = true);

    /// Store a floating point value in the Properties instance
    void set_float(const std::string &name, const Float &value, bool error_duplicates = true);

    /// Store a string in the Properties instance
    void set_string(const std::string &name, const std::string &value, bool error_duplicates = true);
    /// Retrieve a string value
    const std::string& string(const std::string &name) const;
    /// Retrieve a string value (use default value if no entry exists)
    const std::string& string(const std::string &name, const std::string &def_val) const;

    /// Store a named reference in the Properties instance
    void set_named_reference(const std::string &name, const NamedReference &value, bool error_duplicates = true);
    /// Retrieve a named reference value
    const NamedReference& named_reference(const std::string &name) const;
    /// Retrieve a named reference value (use default value if no entry exists)
    const NamedReference& named_reference(const std::string &name, const NamedReference &def_val) const;

    /// Store a 3D array in the Properties instance
    void set_array3f(const std::string &name, const Array3f &value, bool error_duplicates = true);

    /// Store a 8D array in the Properties instance
    void set_array8f(const std::string &name, const Array8f &value, bool error_duplicates = true);

    /// Store a color in the Properties instance
    void set_color(const std::string &name, const Color3f &value, bool error_duplicates = true);

<<<<<<< HEAD
    /// Store a color8 in the Properties instance
    void set_color8(const std::string &name, const Color8f &value, bool warn_duplicates = true);
=======
    /// Store a 3x3 homogeneous coordinate transformation in the Properties instance
    void set_transform3f(const std::string &name, const Transform3f &value, bool error_duplicates = true);
>>>>>>> 7d91235d

    /// Store a 4x4 homogeneous coordinate transformation in the Properties instance
    void set_transform(const std::string &name, const Transform4f &value, bool error_duplicates = true);

    /// Store a tensor handle in the Properties instance
    void set_tensor_handle(const std::string &name, const TensorHandle &value, bool error_duplicates = true);

#if 0
    /// Store an animated transformation in the Properties instance
    void set_animated_transform(const std::string &name, ref<AnimatedTransform> value,
                                bool error_duplicates = true);
    /// Store a (constant) animated transformation in the Properties instance
    void set_animated_transform(const std::string &name, const Transform4f &value,
                                bool error_duplicates = true);
    /// Retrieve an animated transformation
    ref<AnimatedTransform> animated_transform(const std::string &name) const;
    /// Retrieve an animated transformation (use default value if no entry exists)
    ref<AnimatedTransform> animated_transform(
            const std::string &name, ref<AnimatedTransform> def_val) const;
    /// Retrieve an animated transformation (default value is a constant transform)
    ref<AnimatedTransform> animated_transform(const std::string &name,
                                              const Transform<Point4f> &def_val) const;
#endif

    /// Store an arbitrary object in the Properties instance
    void set_object(const std::string &name, const ref<Object> &value, bool error_duplicates = true);
    /// Retrieve an arbitrary object
    const ref<Object>& object(const std::string &name) const;
    /// Retrieve an arbitrary object (use default value if no entry exists)
    const ref<Object>& object(const std::string &name, const ref<Object> &def_val) const;

    /// Store an arbitrary pointer in the Properties instance
    void set_pointer(const std::string &name, const void * const &value, bool error_duplicates = true);
    /// Retrieve an arbitrary pointer
    const void * const& pointer(const std::string &name) const;
    /// Retrieve an arbitrary pointer (use default value if no entry exists)
    const void * const& pointer(const std::string &name, const void * const &def_val) const;

    /// Retrieve a texture (if the property is a float, create a uniform texture instead)
    template <typename Texture>
    ref<Texture> texture(const std::string &name) const {
        if (!has_property(name))
            Throw("Property \"%s\" has not been specified!", name);

        auto p_type = type(name);
        if (p_type == Properties::Type::Object) {
            ref<Object> object = find_object(name);
            if (!object->class_()->derives_from(MI_CLASS(Texture)))
                Throw("The property \"%s\" has the wrong type (expected "
                      " <spectrum> or <texture>).", name);
            mark_queried(name);
            return (Texture *) object.get();
        } else if (p_type == Properties::Type::Float) {
            Properties props("uniform");
            props.set_float("value", get<Float>(name));
            return (Texture *) PluginManager::instance()->create_object<Texture>(props).get();
        } else {
            Throw("The property \"%s\" has the wrong type (expected "
                  " <spectrum> or <texture>).", name);
        }
    }

    /// Retrieve a texture (use the provided texture if no entry exists)
    template <typename Texture>
    ref<Texture> texture(const std::string &name, ref<Texture> def_val) const {
        if (!has_property(name))
            return def_val;
        return texture<Texture>(name);
    }

    /// Retrieve a texture (or create uniform texture with default value)
    template <typename Texture, typename FloatType>
    ref<Texture> texture(const std::string &name, FloatType def_val) const {
        if (!has_property(name)) {
            Properties props("uniform");
            props.set_float("value", Float(def_val));
            return (Texture *) PluginManager::instance()->create_object<Texture>(props).get();
        }
        return texture<Texture>(name);
    }

    /// Retrieve a texture multiplied by D65 if necessary (if the property is a float, create a D65 texture instead)
    template <typename Texture>
    ref<Texture> texture_d65(const std::string &name) const {
        if (!has_property(name))
            Throw("Property \"%s\" has not been specified!", name);

        auto p_type = type(name);
        if (p_type == Properties::Type::Object) {
            ref<Object> object = find_object(name);
            if (!object->class_()->derives_from(MI_CLASS(Texture)))
                Throw("The property \"%s\" has the wrong type (expected "
                      " <spectrum> or <texture>).", name);
            mark_queried(name);
            return (Texture *) Texture::D65((Texture *) object.get()).get();
        } else if (p_type == Properties::Type::Float) {
            return (Texture *) Texture::D65((typename Texture::ScalarFloat) get<Float>(name)).get();
        } else {
            Throw("The property \"%s\" has the wrong type (expected "
                  " <spectrum> or <texture>).", name);
        }
    }

    /// Retrieve a texture multiplied by D65 if necessary (use the provided texture if no entry exists)
    template <typename Texture>
    ref<Texture> texture_d65(const std::string &name, ref<Texture> def_val) const {
        if (!has_property(name))
            return def_val;
        return texture_d65<Texture>(name);
    }

    /// Retrieve a texture multiplied by D65 if necessary (or create D65 texture with default value)
    template <typename Texture, typename FloatType>
    ref<Texture> texture_d65(const std::string &name, FloatType def_val) const {
        if (!has_property(name))
            return (Texture *) Texture::D65(def_val).get();
        return texture_d65<Texture>(name);
    }

    /// Retrieve a 3D texture
    template <typename Volume>
    ref<Volume> volume(const std::string &name) const {

        if (!has_property(name))
            Throw("Property \"%s\" has not been specified!", name);

        auto p_type = type(name);
        if (p_type == Properties::Type::Object) {
            ref<Object> object = find_object(name);
            if (!object->class_()->derives_from(MI_CLASS(Volume::Texture)) &&
                !object->class_()->derives_from(MI_CLASS(Volume)))
                Throw("The property \"%s\" has the wrong type (expected "
                    " <spectrum>, <texture>. or <volume>).", name);

            mark_queried(name);
            if (object->class_()->derives_from(MI_CLASS(Volume))) {
                return (Volume *) object.get();
            } else {
                Properties props("constvolume");
                props.set_object("value", object);
                return (Volume *) PluginManager::instance()->create_object<Volume>(props).get();
            }
        } else if (p_type == Properties::Type::Float) {
            Properties props("constvolume");
            props.set_float("value", get<Float>(name));
            return (Volume *) PluginManager::instance()->create_object<Volume>(props).get();
        } else {
            Throw("The property \"%s\" has the wrong type (expected "
                    " <spectrum>, <texture> or <volume>).", name);
        }
    }

    /// Retrieve a 3D texture (use the provided texture if no entry exists)
    template <typename Volume>
    ref<Volume> volume(const std::string &name, ref<Volume> def_val) const {
        if (!has_property(name))
            return def_val;
        return volume<Volume>(name);
    }

    template <typename Volume, typename FloatType>
    ref<Volume> volume(const std::string &name, FloatType def_val) const {
        if (!has_property(name)) {
            Properties props("constvolume");
            props.set_float("value", Float(def_val));
            return (Volume *) PluginManager::instance()->create_object<Volume>(props).get();
        }
        return volume<Volume>(name);
    }

    /// Retrieve a tensor
    template <typename Tensor>
    Tensor* tensor(const std::string &name) const {
        TensorHandle handle = get<Properties::TensorHandle>(name);
        return reinterpret_cast<Tensor*>(handle.get());
    }

private:
    /// Return a reference to an object for a specific name (return null ref if doesn't exist)
    ref<Object> find_object(const std::string &name) const;
    struct PropertiesPrivate;
    std::unique_ptr<PropertiesPrivate> d;
};

#define EXTERN_EXPORT_PROPERTY_ACCESSOR(T) \
    extern template MI_EXPORT_LIB T Properties::get<T>(const std::string &) const; \
    extern template MI_EXPORT_LIB T Properties::get<T>(const std::string &, const T&) const;

#define T(...) __VA_ARGS__
EXTERN_EXPORT_PROPERTY_ACCESSOR(T(bool))
EXTERN_EXPORT_PROPERTY_ACCESSOR(T(float))
EXTERN_EXPORT_PROPERTY_ACCESSOR(T(double))
EXTERN_EXPORT_PROPERTY_ACCESSOR(T(uint32_t))
EXTERN_EXPORT_PROPERTY_ACCESSOR(T(int32_t))
EXTERN_EXPORT_PROPERTY_ACCESSOR(T(uint64_t))
EXTERN_EXPORT_PROPERTY_ACCESSOR(T(int64_t))
EXTERN_EXPORT_PROPERTY_ACCESSOR(T(dr::Array<float, 3>))
EXTERN_EXPORT_PROPERTY_ACCESSOR(T(dr::Array<double, 3>))
EXTERN_EXPORT_PROPERTY_ACCESSOR(T(dr::Array<float, 8>))
EXTERN_EXPORT_PROPERTY_ACCESSOR(T(dr::Array<double, 8>))
EXTERN_EXPORT_PROPERTY_ACCESSOR(T(Point<float, 3>))
EXTERN_EXPORT_PROPERTY_ACCESSOR(T(Point<double, 3>))
EXTERN_EXPORT_PROPERTY_ACCESSOR(T(Vector<float, 3>))
EXTERN_EXPORT_PROPERTY_ACCESSOR(T(Vector<double, 3>))
EXTERN_EXPORT_PROPERTY_ACCESSOR(T(Color<float, 3>))
EXTERN_EXPORT_PROPERTY_ACCESSOR(T(Color<double, 3>))
<<<<<<< HEAD
EXTERN_EXPORT_PROPERTY_ACCESSOR(T(Color<float, 8>))
EXTERN_EXPORT_PROPERTY_ACCESSOR(T(Color<double, 8>))
=======
EXTERN_EXPORT_PROPERTY_ACCESSOR(T(Transform<Point<float, 3>>))
EXTERN_EXPORT_PROPERTY_ACCESSOR(T(Transform<Point<double, 3>>))
>>>>>>> 7d91235d
EXTERN_EXPORT_PROPERTY_ACCESSOR(T(Transform<Point<float, 4>>))
EXTERN_EXPORT_PROPERTY_ACCESSOR(T(Transform<Point<double, 4>>))
EXTERN_EXPORT_PROPERTY_ACCESSOR(T(Properties::TensorHandle))
EXTERN_EXPORT_PROPERTY_ACCESSOR(T(std::string))
EXTERN_EXPORT_PROPERTY_ACCESSOR(T(ref<Object>))
#undef T
#undef EXTERN_EXPORT_PROPERTY_ACCESSOR

NAMESPACE_END(mitsuba)<|MERGE_RESOLUTION|>--- conflicted
+++ resolved
@@ -38,21 +38,6 @@
 public:
     /// Supported types of properties
     enum class Type {
-<<<<<<< HEAD
-        Bool,              /// Boolean value (true/false)
-        Long,              /// 64-bit signed integer
-        Float,             /// Floating point value
-        Array3f,           /// 3D array
-        Array8f,           /// 8D array
-        Transform,         /// 4x4 transform for homogeneous coordinates
-        AnimatedTransform, /// An animated 4x4 transformation
-        Color,             /// Tristimulus color value
-        Color8,            /// 8-color value
-        String,            /// String
-        NamedReference,    /// Named reference to another named object
-        Object,            /// Arbitrary object
-        Pointer            /// const void* pointer (for internal communication between plugins)
-=======
         /// Boolean value (true/false)
         Bool,
         /// 64-bit signed integer
@@ -61,6 +46,8 @@
         Float,
         /// 3D array
         Array3f,
+        /// 8D array
+        Array8f,
         /// A tensor of arbitrary shape
         Tensor,
         /// 3x3 transform for homogeneous coordinates
@@ -71,6 +58,8 @@
         AnimatedTransform,
         /// Tristimulus color value
         Color,
+        /// 8-color value
+        Color8,
         /// String
         String,
         /// Named reference to another named object
@@ -79,19 +68,15 @@
         Object,
         /// const void* pointer (for internal communication between plugins)
         Pointer
->>>>>>> 7d91235d
     };
 
     // Scene parsing in double precision
     using Float = double;
     using Array3f = dr::Array<Float, 3>;
-<<<<<<< HEAD
     using Array8f = dr::Array<Float, 8>;
-=======
     // Variant-agnostic handle to TensorXf
     using TensorHandle = std::shared_ptr<void>;
 
->>>>>>> 7d91235d
     MI_IMPORT_CORE_TYPES()
 
     /// Construct an empty property container
@@ -236,13 +221,11 @@
     /// Store a color in the Properties instance
     void set_color(const std::string &name, const Color3f &value, bool error_duplicates = true);
 
-<<<<<<< HEAD
     /// Store a color8 in the Properties instance
     void set_color8(const std::string &name, const Color8f &value, bool warn_duplicates = true);
-=======
+    
     /// Store a 3x3 homogeneous coordinate transformation in the Properties instance
     void set_transform3f(const std::string &name, const Transform3f &value, bool error_duplicates = true);
->>>>>>> 7d91235d
 
     /// Store a 4x4 homogeneous coordinate transformation in the Properties instance
     void set_transform(const std::string &name, const Transform4f &value, bool error_duplicates = true);
@@ -449,13 +432,10 @@
 EXTERN_EXPORT_PROPERTY_ACCESSOR(T(Vector<double, 3>))
 EXTERN_EXPORT_PROPERTY_ACCESSOR(T(Color<float, 3>))
 EXTERN_EXPORT_PROPERTY_ACCESSOR(T(Color<double, 3>))
-<<<<<<< HEAD
 EXTERN_EXPORT_PROPERTY_ACCESSOR(T(Color<float, 8>))
 EXTERN_EXPORT_PROPERTY_ACCESSOR(T(Color<double, 8>))
-=======
 EXTERN_EXPORT_PROPERTY_ACCESSOR(T(Transform<Point<float, 3>>))
 EXTERN_EXPORT_PROPERTY_ACCESSOR(T(Transform<Point<double, 3>>))
->>>>>>> 7d91235d
 EXTERN_EXPORT_PROPERTY_ACCESSOR(T(Transform<Point<float, 4>>))
 EXTERN_EXPORT_PROPERTY_ACCESSOR(T(Transform<Point<double, 4>>))
 EXTERN_EXPORT_PROPERTY_ACCESSOR(T(Properties::TensorHandle))
