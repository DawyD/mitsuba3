#if defined(_MSC_VER)
#  pragma warning (disable: 4324) // warning C4324: 'std::pair<const std::string,mitsuba::Entry>': structure was padded due to alignment specifier
#  define _ENABLE_EXTENDED_ALIGNED_STORAGE
#endif

#include <cstdlib>
#include <iostream>
#include <map>
#include <sstream>
#include <cstring>

#include <drjit/tensor.h>

#include <mitsuba/core/logger.h>
#include <mitsuba/core/properties.h>
#include <mitsuba/core/transform.h>
#include <mitsuba/core/variant.h>

NAMESPACE_BEGIN(mitsuba)

<<<<<<< HEAD
using Float       = typename Properties::Float;
using Color3f     = typename Properties::Color3f;
using Color8f     = typename Properties::Color8f;
using Array3f     = typename Properties::Array3f;
using Array8f     = typename Properties::Array8f;
using Transform4f = typename Properties::Transform4f;
=======
using Float         = typename Properties::Float;
using Color3f       = typename Properties::Color3f;
using Array3f       = typename Properties::Array3f;
using Transform3f   = typename Properties::Transform3f;
using Transform4f   = typename Properties::Transform4f;
using TensorHandle  = typename Properties::TensorHandle;
>>>>>>> 7d91235d

using VariantType = variant<
    bool,
    int64_t,
    Float,
    Array3f,
    Array8f,
    std::string,
    Transform3f,
    Transform4f,
    TensorHandle,
    Color3f,
    Color8f,
    NamedReference,
    ref<Object>,
    const void *
>;

struct alignas(32) Entry {
    VariantType data;
    bool queried;
};

struct SortKey {
    bool operator()(const std::string &a, const std::string &b) const {
        size_t i = 0;
        while (i < a.size() && i < b.size() && a[i] == b[i])
            ++i;

        while (i > 0 && std::isdigit(a[i-1]))
            --i;

        const char *a_ptr = a.c_str() + i;
        const char *b_ptr = b.c_str() + i;

        if (std::isdigit(*a_ptr) && std::isdigit(*b_ptr)) {
            char *a_end, *b_end;
            long l1 = std::strtol(a_ptr, &a_end, 10);
            long l2 = std::strtol(b_ptr, &b_end, 10);
            if (a_end == (a.c_str() + a.size()) &&
                b_end == (b.c_str() + b.size()))
                return l1 < l2;
        }

        return std::strcmp(a_ptr, b_ptr) < 0;
    }
};

struct Properties::PropertiesPrivate {
    std::map<std::string, Entry, SortKey> entries;
    std::string id, plugin_name;
};

using Iterator = typename std::map<std::string, Entry, SortKey>::iterator;

template <typename T, typename T2 = T>
T get_impl(const Iterator &it) {
    if (!it->second.data.template is<T>() && !it->second.data.template is<T2>())
        Throw("The property \"%s\" has the wrong type (expected <%s> or <%s>, is <%s>)",
              it->first, typeid(T).name(), typeid(T2).name(), it->second.data.type().name());
    it->second.queried = true;
    if (it->second.data.template is<T2>())
        return (T const &) (T2 const &) it->second.data;
    return (T const &) it->second.data;
}


/**
 * \brief Specialization to gracefully handle if user supplies either a 3x3 or 4x4 transform.
 * Historically, we didn't directly support Transform3 properties so want to maintain 
 * backwards compatibility
 */
template<>
Transform3f get_impl<Transform3f, Transform4f>(const Iterator &it) {
    if (!it->second.data.template is<Transform3f>() && !it->second.data.template is<Transform4f>())
        Throw("The property \"%s\" has the wrong type (expected <%s> or <%s>, is <%s>)",
              it->first, typeid(Transform3f).name(), typeid(Transform4f).name(), it->second.data.type().name());
    it->second.queried = true;
    if (it->second.data.template is<Transform4f>())
        return ((Transform4f const &)it->second.data).extract();
    return (Transform3f const &) it->second.data;
}

template <typename T>
T get_routing(const Iterator &it) {
    if constexpr (dr::is_static_array_v<T>) {
        if constexpr (T::Size == 3) {
            //Assert(T::Size == 3);
            if constexpr (std::is_same_v<T, Color<float, 3>> ||
                          std::is_same_v<T, Color<double, 3>>)
                return (T) get_impl<Color3f, Array3f>(it);
            else
                return (T) get_impl<Array3f>(it);
        }
        else if constexpr (T::Size == 8) {
            if constexpr (std::is_same_v<T, Color<float, 8>> ||
                          std::is_same_v<T, Color<double, 8>>)
                return (T) get_impl<Color8f, Array8f>(it);
            else
                return (T) get_impl<Array8f>(it);
        }
    }

    if constexpr (std::is_same_v<T, TensorHandle>)
        return get_impl<TensorHandle>(it);

    if constexpr (std::is_same_v<T, Transform<Point<float, 3>>> ||
                  std::is_same_v<T, Transform<Point<double, 3>>>)
        return (T) get_impl<Transform3f, Transform4f>(it);

    if constexpr (std::is_same_v<T, Transform<Point<float, 4>>> ||
                  std::is_same_v<T, Transform<Point<double, 4>>>)
        return (T) get_impl<Transform4f>(it);

    if constexpr (std::is_floating_point_v<T>)
        return (T) get_impl<Float, int64_t>(it);

    if constexpr (std::is_same_v<T, ref<Object>>)
        return get_impl<ref<Object>>(it);

    if constexpr (std::is_same_v<T, bool>)
        return get_impl<T>(it);

    if constexpr (std::is_integral_v<T> && !std::is_pointer_v<T>) {
        int64_t v = get_impl<int64_t>(it);
        if constexpr (std::is_unsigned_v<T>) {
            if (v < 0) {
                Throw("Property \"%s\" has negative value %i, but was queried as a"
                    " size_t (unsigned).", it->first, v);
            }
        }
        return (T) v;
    }

    if constexpr (std::is_same_v<T, std::string>)
        return get_impl<T>(it);

    Throw("Unsupported type: <%s>.", typeid(T).name());
}

template <typename T>
T Properties::get(const std::string &name) const {
    const auto it = d->entries.find(name);
    if (it == d->entries.end())
        Throw("Property \"%s\" has not been specified!", name);
    return get_routing<T>(it);
}

template <typename T>
T Properties::get(const std::string &name, const T &def_val) const {
    const auto it = d->entries.find(name);
    if (it == d->entries.end())
        return def_val;
    return get_routing<T>(it);
}
#define DEFINE_PROPERTY_SETTER(Type, SetterName) \
    void Properties::SetterName(const std::string &name, Type const &value, bool error_duplicates) { \
        if (has_property(name) && error_duplicates) \
            Log(Error, "Property \"%s\" was specified multiple times!", name); \
        d->entries[name].data = (Type) value; \
        d->entries[name].queried = false; \
    }

#define DEFINE_PROPERTY_ACCESSOR(Type, TagName, SetterName, GetterName) \
    DEFINE_PROPERTY_SETTER(Type, SetterName) \
    \
    Type const & Properties::GetterName(const std::string &name) const { \
        const auto it = d->entries.find(name); \
        if (it == d->entries.end()) \
            Throw("Property \"%s\" has not been specified!", name); \
        if (!it->second.data.is<Type>()) \
            Throw("The property \"%s\" has the wrong type (expected <" #TagName ">).", name); \
        it->second.queried = true; \
        return (Type const &) it->second.data; \
    } \
    \
    Type const & Properties::GetterName(const std::string &name, Type const &def_val) const { \
        const auto it = d->entries.find(name); \
        if (it == d->entries.end()) \
            return def_val; \
        if (!it->second.data.is<Type>()) \
            Throw("The property \"%s\" has the wrong type (expected <" #TagName ">).", name); \
        it->second.queried = true; \
        return (Type const &) it->second.data; \
    }

DEFINE_PROPERTY_SETTER(bool,         set_bool)
DEFINE_PROPERTY_SETTER(int64_t,      set_long)
DEFINE_PROPERTY_SETTER(Transform3f,  set_transform3f)
DEFINE_PROPERTY_SETTER(Transform4f,  set_transform)
DEFINE_PROPERTY_SETTER(TensorHandle, set_tensor_handle)
DEFINE_PROPERTY_SETTER(Color3f,      set_color)
DEFINE_PROPERTY_SETTER(Color8f,    set_color8)
DEFINE_PROPERTY_ACCESSOR(std::string,    string,  set_string,          string)
DEFINE_PROPERTY_ACCESSOR(NamedReference, ref,     set_named_reference, named_reference)
DEFINE_PROPERTY_ACCESSOR(ref<Object>,    object,  set_object,          object)
DEFINE_PROPERTY_ACCESSOR(const void *,   pointer, set_pointer,         pointer)

// See at the end of the file for custom-defined accessors.

Properties::Properties()
    : d(new PropertiesPrivate()) { }

Properties::Properties(const std::string &plugin_name)
    : d(new PropertiesPrivate()) {
    d->plugin_name = plugin_name;
}

Properties::Properties(const Properties &props)
    : d(new PropertiesPrivate(*props.d)) { }

Properties::~Properties() { }

void Properties::operator=(const Properties &props) {
    (*d) = *props.d;
}

bool Properties::has_property(const std::string &name) const {
    return d->entries.find(name) != d->entries.end();
}

namespace {
    struct PropertyTypeVisitor {
        using Type = Properties::Type;
        Type operator()(const std::nullptr_t &) { throw std::runtime_error("Internal error"); }
        Type operator()(const bool &) { return Type::Bool; }
        Type operator()(const int64_t &) { return Type::Long; }
        Type operator()(const Float &) { return Type::Float; }
        Type operator()(const Array3f &) { return Type::Array3f; }
        Type operator()(const Array8f &) { return Type::Array8f; }
        Type operator()(const std::string &) { return Type::String; }
        Type operator()(const Transform3f &) { return Type::Transform3f; }
        Type operator()(const Transform4f &) { return Type::Transform4f; }
        Type operator()(const TensorHandle &) { return Type::Tensor; }
        Type operator()(const Color3f &) { return Type::Color; }
        Type operator()(const Color8f &) { return Type::Color8; }
        Type operator()(const NamedReference &) { return Type::NamedReference; }
        Type operator()(const ref<Object> &) { return Type::Object; }
        Type operator()(const void *&) { return Type::Pointer; }
    };

    struct StreamVisitor {
        std::ostream &os;
        StreamVisitor(std::ostream &os) : os(os) { }
        void operator()(const std::nullptr_t &) { throw std::runtime_error("Internal error"); }
        void operator()(const bool &b) { os << (b ? "true" : "false"); }
        void operator()(const int64_t &i) { os << i; }
        void operator()(const Float &f) { os << f; }
        void operator()(const Array3f &t) { os << t; }
        void operator()(const Array8f &t) { os << t; }
        void operator()(const std::string &s) { os << "\"" << s << "\""; }
        void operator()(const Transform3f &t) { os << t; }
        void operator()(const Transform4f &t) { os << t; }
        void operator()(const TensorHandle &t) { os << t.get(); }
        void operator()(const Color3f &t) { os << t; }
        void operator()(const Color8f &t) { os << t; }
        void operator()(const NamedReference &nr) { os << "\"" << (const std::string &) nr << "\""; }
        void operator()(const ref<Object> &o) { os << o->to_string(); }
        void operator()(const void *&p) { os << p; }
    };
}

Properties::Type Properties::type(const std::string &name) const {
    const auto it = d->entries.find(name);
    if (it == d->entries.end())
        Throw("type(): Could not find property named \"%s\"!", name);

    return it->second.data.visit(PropertyTypeVisitor());
}

bool Properties::mark_queried(const std::string &name) const {
    auto it = d->entries.find(name);
    if (it == d->entries.end())
        return false;
    it->second.queried = true;
    return true;
}

bool Properties::was_queried(const std::string &name) const {
    const auto it = d->entries.find(name);
    if (it == d->entries.end())
        Throw("Could not find property named \"%s\"!", name);
    return it->second.queried;
}

bool Properties::remove_property(const std::string &name) {
    const auto it = d->entries.find(name);
    if (it == d->entries.end())
        return false;
    d->entries.erase(it);
    return true;
}

const std::string &Properties::plugin_name() const {
    return d->plugin_name;
}

void Properties::set_plugin_name(const std::string &name) {
    d->plugin_name = name;
}

const std::string &Properties::id() const {
    return d->id;
}

void Properties::set_id(const std::string &id) {
    d->id = id;
}

void Properties::copy_attribute(const Properties &properties,
                                const std::string &source_name,
                                const std::string &target_name) {
    const auto it = properties.d->entries.find(source_name);
    if (it == properties.d->entries.end())
        Throw("copy_attribute(): Could not find parameter \"%s\"!", source_name);
    d->entries[target_name] = it->second;
}

std::vector<std::string> Properties::property_names() const {
    std::vector<std::string> result;
    for (const auto &e : d->entries)
        result.push_back(e.first);
    return result;
}

std::vector<std::pair<std::string, NamedReference>> Properties::named_references() const {
    std::vector<std::pair<std::string, NamedReference>> result;
    result.reserve(d->entries.size());
    for (auto &e : d->entries) {
        auto type = e.second.data.visit(PropertyTypeVisitor());
        if (type != Type::NamedReference)
            continue;
        auto const &value = (const NamedReference &) e.second.data;
        result.push_back(std::make_pair(e.first, value));
        e.second.queried = true;
    }
    return result;
}

std::vector<std::pair<std::string, ref<Object>>> Properties::objects(bool mark_queried) const {
    std::vector<std::pair<std::string, ref<Object>>> result;
    result.reserve(d->entries.size());
    for (auto &e : d->entries) {
        auto type = e.second.data.visit(PropertyTypeVisitor());
        if (type != Type::Object)
            continue;
        result.push_back(std::make_pair(e.first, (const ref<Object> &) e.second));
        if (mark_queried)
            e.second.queried = true;
    }
    return result;
}

std::vector<std::string> Properties::unqueried() const {
    std::vector<std::string> result;
    for (const auto &e : d->entries) {
        if (!e.second.queried)
            result.push_back(e.first);
    }
    return result;
}

void Properties::merge(const Properties &p) {
    for (const auto &e : p.d->entries)
        d->entries[e.first] = e.second;
}

bool Properties::operator==(const Properties &p) const {
    if (d->plugin_name != p.d->plugin_name ||
        d->id != p.d->id ||
        d->entries.size() != p.d->entries.size())
        return false;

    for (const auto &e : d->entries) {
        auto it = p.d->entries.find(e.first);
        if (it == p.d->entries.end())
            return false;
        if (e.second.data != it->second.data)
            return false;
    }

    return true;
}

std::string Properties::as_string(const std::string &name) const {
    std::ostringstream oss;
    bool found = false;
    for (auto &e : d->entries) {
        if (e.first != name)
            continue;
        e.second.data.visit(StreamVisitor(oss));
        found = true;
        break;
    }
    if (!found)
        Throw("Property \"%s\" has not been specified!", name); \
    return oss.str();
}

std::string Properties::as_string(const std::string &name, const std::string &def_val) const {
    std::ostringstream oss;
    bool found = false;
    for (auto &e : d->entries) {
        if (e.first != name)
            continue;
        e.second.data.visit(StreamVisitor(oss));
        found = true;
        break;
    }
    if (!found)
        return def_val;
    return oss.str();
}

std::ostream &operator<<(std::ostream &os, const Properties &p) {
    auto it = p.d->entries.begin();

    os << "Properties[" << std::endl
       << "  plugin_name = \"" << (p.d->plugin_name) << "\"," << std::endl
       << "  id = \"" << p.d->id << "\"," << std::endl
       << "  elements = {" << std::endl;
    while (it != p.d->entries.end()) {
        os << "    \"" << it->first << "\" -> ";
        it->second.data.visit(StreamVisitor(os));
        if (++it != p.d->entries.end()) os << ",";
        os << std::endl;
    }
    os << "  }" << std::endl
       << "]" << std::endl;

    return os;
}

// =============================================================================
// === Custom accessors
// =============================================================================

/// Float setter
void Properties::set_float(const std::string &name, const Float &value, bool error_duplicates) {
    if (has_property(name) && error_duplicates)
        Log(Error, "Property \"%s\" was specified multiple times!", name);
    d->entries[name].data = (Float) value;
    d->entries[name].queried = false;
}

/// Array3f setter
void Properties::set_array3f(const std::string &name, const Array3f &value, bool error_duplicates) {
    if (has_property(name) && error_duplicates)
        Log(Error, "Property \"%s\" was specified multiple times!", name);
    d->entries[name].data = (Array3f) value;
    d->entries[name].queried = false;
}

/// Array8f setter
void Properties::set_array8f(const std::string &name, const Array8f &value, bool error_duplicates) {
    if (has_property(name) && error_duplicates)
        Log(Error, "Property \"%s\" was specified multiple times!", name);
    d->entries[name].data = (Array8f) value;
    d->entries[name].queried = false;
}

#if 0
/// AnimatedTransform setter.
void Properties::set_animated_transform(const std::string &name,
                                        ref<AnimatedTransform> value,
                                        bool error_duplicates) {
    if (has_property(name) && error_duplicates)
        Log(Error, "Property \"%s\" was specified multiple times!", name);
    d->entries[name].data = ref<Object>(value.get());
    d->entries[name].queried = false;
}

/// AnimatedTransform setter (from a simple Transform).
void Properties::set_animated_transform(const std::string &name,
                                        const Transform4f &value,
                                        bool error_duplicates) {
    ref<AnimatedTransform> trafo(new AnimatedTransform(value));
    return set_animated_transform(name, trafo, error_duplicates);
}

/// AnimatedTransform getter (without default value).
ref<AnimatedTransform> Properties::animated_transform(const std::string &name) const {
    const auto it = d->entries.find(name);
    if (it == d->entries.end())
        Throw("Property \"%s\" has not been specified!", name);
    if (it->second.data.is<Transform4f>()) {
        // Also accept simple transforms, from which we can build
        // an AnimatedTransform.
        it->second.queried = true;
        return new AnimatedTransform(
            static_cast<const Transform4f &>(it->second.data));
    }
    if (!it->second.data.is<ref<Object>>()) {
        Throw("The property \"%s\" has the wrong type (expected "
              " <animated_transform> or <transform>).", name);
    }
    ref<Object> o = it->second.data;
    if (!o->class_()->derives_from(MI_CLASS(AnimatedTransform)))
        Throw("The property \"%s\" has the wrong type (expected "
              " <animated_transform> or <transform>).", name);
    it->second.queried = true;
    return (AnimatedTransform *) o.get();
}

/// AnimatedTransform getter (with default value).
ref<AnimatedTransform> Properties::animated_transform(
        const std::string &name, ref<AnimatedTransform> def_val) const {
    const auto it = d->entries.find(name);
    if (it == d->entries.end())
        return def_val;
    if (it->second.data.is<Transform4f>()) {
        // Also accept simple transforms, from which we can build
        // an AnimatedTransform.
        it->second.queried = true;
        return new AnimatedTransform(
            static_cast<const Transform4f &>(it->second.data));
    }
    if (!it->second.data.is<ref<Object>>()) {
        Throw("The property \"%s\" has the wrong type (expected "
              " <animated_transform> or <transform>).", name);
    }
    ref<Object> o = it->second.data;
    if (!o->class_()->derives_from(MI_CLASS(AnimatedTransform)))
        Throw("The property \"%s\" has the wrong type (expected "
              " <animated_transform> or <transform>).", name);
    it->second.queried = true;
    return (AnimatedTransform *) o.get();
}

/// Retrieve an animated transformation (default value is a constant transform)
ref<AnimatedTransform> Properties::animated_transform(
        const std::string &name, const Transform4f &def_val) const {
    return animated_transform(name, new AnimatedTransform(def_val));
}
#endif

ref<Object> Properties::find_object(const std::string &name) const {
    const auto it = d->entries.find(name);
    if (it == d->entries.end())
        return ref<Object>();

    if (!it->second.data.is<ref<Object>>())
        Throw("The property \"%s\" has the wrong type.", name);

    return it->second.data;
}

#define EXPORT_PROPERTY_ACCESSOR(T) \
    template MI_EXPORT_LIB T Properties::get<T>(const std::string &) const; \
    template MI_EXPORT_LIB T Properties::get<T>(const std::string &, const T&) const;

#define T(...) __VA_ARGS__
EXPORT_PROPERTY_ACCESSOR(T(bool))
EXPORT_PROPERTY_ACCESSOR(T(float))
EXPORT_PROPERTY_ACCESSOR(T(double))
EXPORT_PROPERTY_ACCESSOR(T(uint32_t))
EXPORT_PROPERTY_ACCESSOR(T(int32_t))
EXPORT_PROPERTY_ACCESSOR(T(uint64_t))
EXPORT_PROPERTY_ACCESSOR(T(int64_t))
EXPORT_PROPERTY_ACCESSOR(T(dr::Array<float, 3>))
EXPORT_PROPERTY_ACCESSOR(T(dr::Array<double, 3>))
EXPORT_PROPERTY_ACCESSOR(T(dr::Array<float, 8>))
EXPORT_PROPERTY_ACCESSOR(T(dr::Array<double, 8>))
EXPORT_PROPERTY_ACCESSOR(T(Point<float, 3>))
EXPORT_PROPERTY_ACCESSOR(T(Point<double, 3>))
EXPORT_PROPERTY_ACCESSOR(T(Vector<float, 3>))
EXPORT_PROPERTY_ACCESSOR(T(Vector<double, 3>))
EXPORT_PROPERTY_ACCESSOR(T(Color<float, 3>))
EXPORT_PROPERTY_ACCESSOR(T(Color<double, 3>))
<<<<<<< HEAD
EXPORT_PROPERTY_ACCESSOR(T(Color<float, 8>))
EXPORT_PROPERTY_ACCESSOR(T(Color<double, 8>))
=======
EXPORT_PROPERTY_ACCESSOR(T(Transform<Point<float, 3>>))
EXPORT_PROPERTY_ACCESSOR(T(Transform<Point<double, 3>>))
>>>>>>> 7d91235d
EXPORT_PROPERTY_ACCESSOR(T(Transform<Point<float, 4>>))
EXPORT_PROPERTY_ACCESSOR(T(Transform<Point<double, 4>>))
EXPORT_PROPERTY_ACCESSOR(T(Properties::TensorHandle))
EXPORT_PROPERTY_ACCESSOR(T(std::string))
EXPORT_PROPERTY_ACCESSOR(T(ref<Object>))
#if defined(__APPLE__)
EXPORT_PROPERTY_ACCESSOR(T(size_t))
#endif
#undef T

NAMESPACE_END(mitsuba)<|MERGE_RESOLUTION|>--- conflicted
+++ resolved
@@ -18,21 +18,15 @@
 
 NAMESPACE_BEGIN(mitsuba)
 
-<<<<<<< HEAD
-using Float       = typename Properties::Float;
-using Color3f     = typename Properties::Color3f;
-using Color8f     = typename Properties::Color8f;
-using Array3f     = typename Properties::Array3f;
-using Array8f     = typename Properties::Array8f;
-using Transform4f = typename Properties::Transform4f;
-=======
+
 using Float         = typename Properties::Float;
 using Color3f       = typename Properties::Color3f;
+using Color8f       = typename Properties::Color8f;
 using Array3f       = typename Properties::Array3f;
+using Array8f       = typename Properties::Array8f;
 using Transform3f   = typename Properties::Transform3f;
 using Transform4f   = typename Properties::Transform4f;
 using TensorHandle  = typename Properties::TensorHandle;
->>>>>>> 7d91235d
 
 using VariantType = variant<
     bool,
@@ -602,13 +596,10 @@
 EXPORT_PROPERTY_ACCESSOR(T(Vector<double, 3>))
 EXPORT_PROPERTY_ACCESSOR(T(Color<float, 3>))
 EXPORT_PROPERTY_ACCESSOR(T(Color<double, 3>))
-<<<<<<< HEAD
 EXPORT_PROPERTY_ACCESSOR(T(Color<float, 8>))
 EXPORT_PROPERTY_ACCESSOR(T(Color<double, 8>))
-=======
 EXPORT_PROPERTY_ACCESSOR(T(Transform<Point<float, 3>>))
 EXPORT_PROPERTY_ACCESSOR(T(Transform<Point<double, 3>>))
->>>>>>> 7d91235d
 EXPORT_PROPERTY_ACCESSOR(T(Transform<Point<float, 4>>))
 EXPORT_PROPERTY_ACCESSOR(T(Transform<Point<double, 4>>))
 EXPORT_PROPERTY_ACCESSOR(T(Properties::TensorHandle))
