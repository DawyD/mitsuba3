--- conflicted
+++ resolved
@@ -115,11 +115,7 @@
                 Throw("Measurements in spectral format require the use of a spectral variant of Mitsuba!");
         } else {
             spectra = tf->field("rgb");
-<<<<<<< HEAD
             if constexpr (!is_rgb_v<Spectrum> && !is_monochromatic_v<Spectrum>)
-=======
-            if constexpr (!is_rgb_v<Spectrum>)
->>>>>>> 7d91235d
                 Throw("Measurements in RGB format require the use of a RGB variant of Mitsuba!");
 
             wavelengths.shape.push_back(3);
